--- conflicted
+++ resolved
@@ -134,11 +134,7 @@
                     d.reverse()
                 s += "".join((chr(b) if (chr(b) in _PRINTABLE) else '.') for b in d)
             output.write(" " * (max_line_width - actual_line_width) + "   " + s + "|")
-<<<<<<< HEAD
-        
-=======
 
->>>>>>> bade0ae0
         output.write("\n")
 
 def dump_hex_data_to_str(data, **kwargs):
