# pyOCD debugger
# Copyright (c) 2006-2020 Arm Limited
# Copyright (c) 2021-2023 Chris Reed
# SPDX-License-Identifier: Apache-2.0
#
# Licensed under the Apache License, Version 2.0 (the "License");
# you may not use this file except in compliance with the License.
# You may obtain a copy of the License at
#
#     http://www.apache.org/licenses/LICENSE-2.0
#
# Unless required by applicable law or agreed to in writing, software
# distributed under the License is distributed on an "AS IS" BASIS,
# WITHOUT WARRANTIES OR CONDITIONS OF ANY KIND, either express or implied.
# See the License for the specific language governing permissions and
# limitations under the License.

from __future__ import annotations

import logging
from time import sleep
from typing import (Any, Callable, List, Optional, Set, Tuple, overload, Sequence, TYPE_CHECKING, Union, cast)
from typing_extensions import Literal

from ..core.target import Target
from ..core.core_target import CoreTarget
from ..core import exceptions
from ..core.core_registers import CoreRegistersIndex
from ..utility import (cmdline, timeout)
from .component import (CoreSightComponent, CoreSightCoreComponent)
from .fpb import FPB
from .dwt import DWT
from .core_ids import (CORE_TYPE_NAME, CoreArchitecture, CortexMExtension)
from .cortex_m_core_registers import (
    CortexMCoreRegisterInfo,
    CoreRegisterGroups,
    )
from ..debug.breakpoints.manager import BreakpointManager
from ..debug.breakpoints.software import SoftwareBreakpointProvider
from .ap import MEM_AP

if TYPE_CHECKING:
    from .coresight_target import CoreSightTarget
    from .rom_table import CoreSightComponentID
    from ..core.core_registers import (
        CoreRegistersIndex,
        CoreRegisterNameOrNumberType,
        CoreRegisterValueType,
    )
    from ..core.session import Session
    from ..core.memory_interface import MemoryInterface
    from ..core.memory_map import MemoryMap
    from ..debug.context import DebugContext
    from ..debug.elf.elf import ELFBinaryFile

LOG = logging.getLogger(__name__)

class CortexM(CoreTarget, CoreSightCoreComponent): # lgtm[py/multiple-calls-to-init]
    """@brief CoreSight component for a v6-M or v7-M Cortex-M core.

    This class has basic functions to access a Cortex-M core:
       - init
       - read/write memory
       - read/write core registers
       - set/remove hardware breakpoints
    """

    # Program Status Register
    APSR_MASK = 0xF80F0000
    EPSR_MASK = 0x0700FC00
    IPSR_MASK = 0x000001FF

    # Thumb bit in XPSR.
    XPSR_THUMB = 0x01000000

    # Control Register
    CONTROL_FPCA = (1 << 2)
    CONTROL_SPSEL = (1 << 1)
    CONTROL_nPRIV = (1 << 0)

    # Debug Fault Status Register
    DFSR = 0xE000ED30
    DFSR_EXTERNAL = (1 << 4)
    DFSR_VCATCH = (1 << 3)
    DFSR_DWTTRAP = (1 << 2)
    DFSR_BKPT = (1 << 1)
    DFSR_HALTED = (1 << 0)

    # Debug Exception and Monitor Control Register
    DEMCR = 0xE000EDFC
    # DWTENA in armv6 architecture reference manual
    DEMCR_TRCENA = (1 << 24)
    DEMCR_VC_SFERR = (1 << 11)
    DEMCR_VC_HARDERR = (1 << 10)
    DEMCR_VC_INTERR = (1 << 9)
    DEMCR_VC_BUSERR = (1 << 8)
    DEMCR_VC_STATERR = (1 << 7)
    DEMCR_VC_CHKERR = (1 << 6)
    DEMCR_VC_NOCPERR = (1 << 5)
    DEMCR_VC_MMERR = (1 << 4)
    DEMCR_VC_CORERESET = (1 << 0)

    # CPUID Register
    CPUID = 0xE000ED00

    # CPUID masks
    CPUID_IMPLEMENTER_MASK = 0xff000000
    CPUID_IMPLEMENTER_POS = 24
    CPUID_VARIANT_MASK = 0x00f00000
    CPUID_VARIANT_POS = 20
    CPUID_ARCHITECTURE_MASK = 0x000f0000
    CPUID_ARCHITECTURE_POS = 16
    CPUID_PARTNO_MASK = 0x0000fff0
    CPUID_PARTNO_POS = 4
    CPUID_REVISION_MASK = 0x0000000f
    CPUID_REVISION_POS = 0

    ARMv6M = 0xC
    ARMv7M = 0xF

    # Debug Core Register Selector Register
    DCRSR = 0xE000EDF4
    DCRSR_REGWnR = (1 << 16)
    DCRSR_REGSEL = 0x1F

    # Debug Halting Control and Status Register
    DHCSR = 0xE000EDF0
    C_DEBUGEN = (1 << 0)
    C_HALT = (1 << 1)
    C_STEP = (1 << 2)
    C_MASKINTS = (1 << 3)
    C_SNAPSTALL = (1 << 5)
    C_PMOV = (1 << 6)
    S_REGRDY = (1 << 16)
    S_HALT = (1 << 17)
    S_SLEEP = (1 << 18)
    S_LOCKUP = (1 << 19)
    S_RETIRE_ST = (1 << 24)
    S_RESET_ST = (1 << 25)

    # Debug Core Register Data Register
    DCRDR = 0xE000EDF8

    # Coprocessor Access Control Register
    CPACR = 0xE000ED88
    CPACR_CP10_CP11_MASK = (3 << 20) | (3 << 22)

    # Interrupt Control and State Register
    ICSR = 0xE000ED04
    ICSR_PENDSVCLR = (1 << 27)
    ICSR_PENDSTCLR = (1 << 25)

    VTOR = 0xE000ED08
    SCR = 0xE000ED10
    SHPR1 = 0xE000ED18
    SHPR2 = 0xE000ED1C
    SHPR3 = 0xE000ED20
    SHCSR = 0xE000ED24
    FPCCR = 0xE000EF34
    FPCAR = 0xE000EF38
    FPDSCR = 0xE000EF3C
    ICTR = 0xE000E004

    NVIC_AIRCR = (0xE000ED0C)
    NVIC_AIRCR_VECTKEY = (0x5FA << 16)
    NVIC_AIRCR_VECTRESET = (1 << 0)
    NVIC_AIRCR_VECTCLRACTIVE = (1 << 1)
    NVIC_AIRCR_SYSRESETREQ = (1 << 2)
    NVIC_AIRCR_PRIGROUP_MASK = 0x700
    NVIC_AIRCR_PRIGROUP_SHIFT = 8

    NVIC_ICER0 = 0xE000E180 # NVIC Clear-Enable Register 0
    NVIC_ICPR0 = 0xE000E280 # NVIC Clear-Pending Register 0
    NVIC_IPR0 = 0xE000E400 # NVIC Interrupt Priority Register 0

    SYSTICK_CSR = 0xE000E010

    DBGKEY = (0xA05F << 16)

    # Media and FP Feature Register 0
    MVFR0 = 0xE000EF40
    MVFR0_SINGLE_PRECISION_MASK = 0x000000f0
    MVFR0_SINGLE_PRECISION_SHIFT = 4
    MVFR0_SINGLE_PRECISION_SUPPORTED = 2
    MVFR0_DOUBLE_PRECISION_MASK = 0x00000f00
    MVFR0_DOUBLE_PRECISION_SHIFT = 8
    MVFR0_DOUBLE_PRECISION_SUPPORTED = 2

    # Media and FP Feature Register 2
    MVFR2 = 0xE000EF48
    MVFR2_VFP_MISC_MASK = 0x000000f0
    MVFR2_VFP_MISC_SHIFT = 4
    MVFR2_VFP_MISC_SUPPORTED = 4

    # Instruction Set Attribute Register 3
    ISAR3 = 0xE000ED6C
    ISAR3_SIMD_MASK = 0x000000f0
    ISAR3_SIMD_SHIFT = 4
    ISAR3_SIMD__DSP = 0x3 # SIMD instructions from DSP extension are present

    # MPU Type register
    MPU_TYPE = 0xE000ED90
    MPU_TYPE_DREGIONS_MASK = 0x0000ff00
    MPU_TYPE_DREGIONS_SHIFT = 8

    _RESET_RECOVERY_SLEEP_INTERVAL = 0.01 # 10 ms

    @classmethod
    def factory(cls, ap: MemoryInterface, cmpid: CoreSightComponentID, address: int) -> Any:
        assert isinstance(ap, MEM_AP)

        # Create a new core instance.
        root = cast("CoreSightTarget", ap.dp.target)
        core = cls(root.session, ap, root.memory_map, root._new_core_num, cmpid, address)

        # Associate this core with the AP.
        if ap.core is not None:
            raise exceptions.TargetError(f"{ap.short_description} has multiple cores associated with it")
        ap.core = core

        # Add the new core to the root target.
        root.add_core(core)

        root._new_core_num += 1

        return core

    def __init__(self,
            session: Session,
            ap: MEM_AP,
            memory_map: Optional[MemoryMap] = None,
            core_num: int = 0,
            cmpid: Optional[CoreSightComponentID] = None,
            address: Optional[int] = None
            ) -> None:
        CoreTarget.__init__(self, session, memory_map)
        CoreSightCoreComponent.__init__(self, ap, cmpid, address)

        self._architecture: CoreArchitecture = CoreArchitecture.ARMv6M
        self._arch_version: Tuple[int, int] = (0, 0)
        self._extensions: List[CortexMExtension] = []
        self.core_type = 0
        self.has_fpu: bool = False
        self._core_number: int = core_num
        self._core_name: str = "Unknown"
        self._run_token: int = 0
        self._target_context: Optional[DebugContext] = None
        self._elf = None
        self.target_xml = None
        self._core_registers = CoreRegistersIndex()
        self._supported_reset_types: Set[Target.ResetType] = {
            Target.ResetType.HW,
            Target.ResetType.SW,
            Target.ResetType.SW_EMULATED,
            Target.ResetType.SW_SYSTEM,
            Target.ResetType.SW_CORE, # May be removed since only v7-M cores support SW_VECTRESET
        }
        self._last_vector_catch: int = 0
        self.fpb: Optional[FPB] = None
        self.dwt: Optional[DWT] = None

        # Default to software reset using the default software reset method.
        self._default_reset_type = Target.ResetType.SW

        # Select default sw reset type based on whether multicore debug is enabled and which core
        # this is.
        self._default_software_reset_type = Target.ResetType.SW_SYSTEM \
                    if (not self.session.options.get('enable_multicore_debug')) \
                            or (self.core_number == self.session.options.get('primary_core')) \
                    else Target.ResetType.SW_CORE

        # Set up breakpoints manager.
        self.sw_bp = SoftwareBreakpointProvider(self)
        self.bp_manager = BreakpointManager(self)
        self.bp_manager.add_provider(self.sw_bp)

    def add_child(self, cmp: CoreSightComponent) -> None:
        """@brief Connect related CoreSight components."""
        super().add_child(cmp)

        if isinstance(cmp, FPB):
            self.fpb = cmp
            self.bp_manager.add_provider(cmp)
        elif isinstance(cmp, DWT):
            self.dwt = cmp

    @property
    def name(self) -> str:
        """@brief CPU type name."""
        return self._core_name

    @property
    def core_number(self) -> int:
        return self._core_number

    @property
    def architecture(self) -> CoreArchitecture:
        """@brief @ref pyocd.coresight.core_ids.CoreArchitecture "CoreArchitecture" for this core."""
        return self._architecture

    @property
    def architecture_version(self) -> Tuple[int, int]:
        """@brief Architecture major and minor version numbers."""
        return self._arch_version

    @property
    def extensions(self) -> List[CortexMExtension]:
        """@brief List of extensions supported by this core."""
        return self._extensions

    @property
    def core_registers(self) -> CoreRegistersIndex:
        """@brief Instance of @ref pyocd.core.core_registers.CoreRegistersIndex "CoreRegistersIndex"
            describing available core registers.
        """
        return self._core_registers

    @property
    def supported_reset_types(self) -> Set[Target.ResetType]:
        """@brief Set of reset types that can be used with this target."""
        return self._supported_reset_types

    @property
    def elf(self) -> Optional[ELFBinaryFile]:
        return self._elf

    @elf.setter
    def elf(self, elffile: ELFBinaryFile) -> None:
        self._elf = elffile

    @property
    def default_reset_type(self) -> Target.ResetType:
        return self._default_reset_type

    @default_reset_type.setter
    def default_reset_type(self, reset_type: Target.ResetType) -> None:
        """@brief Modify the default software reset method.
        @param self
        @param reset_type One of the Target.ResetType enums, and must be in the `.supported_reset_types`
            property.
        @exception ValueError The provided reset type is not supported for this target; see
            `.supported_reset_types` property.
        """
        assert isinstance(reset_type, Target.ResetType)
        if reset_type not in self._supported_reset_types:
            raise ValueError(f"{reset_type.name} reset type not supported")
        self._default_reset_type = reset_type

    @property
    def default_software_reset_type(self) -> Target.ResetType:
        return self._default_software_reset_type

    @default_software_reset_type.setter
    def default_software_reset_type(self, reset_type: Target.ResetType) -> None:
        """@brief Modify the default software reset method.
        @param self
        @param reset_type Must be one of the software reset types: Target.ResetType.SW_SYSRESETREQ,
            Target.ResetType.SW_VECTRESET, or Target.ResetType.SW_EMULATED. Must also be in the
            `.supported_reset_types` property.
        @exception ValueError The provided reset type is not supported for this target; see
            `.supported_reset_types` property.
        """
        assert isinstance(reset_type, Target.ResetType)
        assert reset_type in (Target.ResetType.SW_SYSRESETREQ, Target.ResetType.SW_VECTRESET,
                                Target.ResetType.SW_EMULATED)
        if reset_type not in self._supported_reset_types:
            raise ValueError(f"{reset_type.name} reset type not supported")
        self._default_software_reset_type = reset_type

    @property
    def supported_security_states(self) -> Sequence[Target.SecurityState]:
        """@brief Tuple of security states supported by the processor.

        @return Tuple of @ref pyocd.core.target.Target.SecurityState "Target.SecurityState". For
            v6-M and v7-M cores, the return value only contains SecurityState.NONSECURE.
        """
        return (Target.SecurityState.NONSECURE,)

    def init(self) -> None:
        """@brief Cortex M initialization.

        The bus must be accessible when this method is called.
        """
        self.call_delegate('will_start_debug_core', core=self)

        # Enable debug, preserving any current debug state.
        if not self.start_debug_core_hook():
            self.write32(self.DHCSR, (self.read32(self.DHCSR) & 0xffff) | self.DBGKEY | self.C_DEBUGEN)

        # Examine this CPU.
        self._read_core_type()
        self._check_for_fpu()
        self._init_reset_types()
        self._build_registers()
        self._log_core_description()
        self.get_vector_catch() # Cache the current vector cache settings.
        self.sw_bp.init()

        self.call_delegate('did_start_debug_core', core=self)

    def disconnect(self, resume: bool = True) -> None:
        self.call_delegate('will_stop_debug_core', core=self)

        # Remove breakpoints and watchpoints.
        self.bp_manager.remove_all_breakpoints()
        if self.dwt is not None:
            self.dwt.remove_all_watchpoints()

        # Disable core debug if resuming. Note that we don't call the 'stop_core_debug' hook
        # (stop_debug_core delegate or DebugCoreStop sequence) if not resuming, as these will
        # normally resume the core and disable debug logic.
        if resume and not self.stop_debug_core_hook():
            # Call .resume() even though we clear DHCSR just below, so that notifications get sent.
            self.resume()

            # Clear debug controls.
            self.write32(CortexM.DHCSR, CortexM.DBGKEY | 0x0000)

            # Disable other debug blocks.
            self.write32(CortexM.DEMCR, 0)

        self.call_delegate('did_stop_debug_core', core=self)

    def start_debug_core_hook(self):
        result = self.call_delegate('start_debug_core', core=self)
        if not result and self.has_debug_sequence('DebugCoreStart', pname=self.node_name):
            assert self.debug_sequence_delegate
            self.debug_sequence_delegate.run_sequence('DebugCoreStart', pname=self.node_name)
            result = True
        return result

    def stop_debug_core_hook(self):
        result = self.call_delegate('stop_debug_core', core=self)
        if not result and self.has_debug_sequence('DebugCoreStop', pname=self.node_name):
            assert self.debug_sequence_delegate
            self.debug_sequence_delegate.run_sequence('DebugCoreStop', pname=self.node_name)
            result = True
        return result

    def _build_registers(self) -> None:
        """@brief Build set of core registers available on this code.

        This method builds the list of core registers for this particular core. This includes all
        available core registers, and some variants of registers such as 'ipsr', 'iapsr', and the
        individual CFBP registers as well as 'cfbp' itself. This set of registers is available in
        the `core_registers` property as a CoreRegistersIndex object.
        """
        self._core_registers.add_group(CoreRegisterGroups.M_PROFILE_COMMON)

        if self.architecture == CoreArchitecture.ARMv7M:
            self._core_registers.add_group(CoreRegisterGroups.V7M_v8M_ML_ONLY)

        if self.has_fpu:
            self._core_registers.add_group(CoreRegisterGroups.VFP_V5)

    def _read_core_type(self) -> None:
        """@brief Read the CPUID register and determine core type and architecture."""
        # Read CPUID register
        cpuid_cb = self.read32(CortexM.CPUID, now=False)
        isar3_cb = self.read32(CortexM.ISAR3, now=False)
        mpu_type_cb = self.read32(CortexM.MPU_TYPE, now=False)

        # Check CPUID
        cpuid = cpuid_cb()
        implementer = (cpuid & CortexM.CPUID_IMPLEMENTER_MASK) >> CortexM.CPUID_IMPLEMENTER_POS
        arch = (cpuid & CortexM.CPUID_ARCHITECTURE_MASK) >> CortexM.CPUID_ARCHITECTURE_POS
        self.core_type = (cpuid & CortexM.CPUID_PARTNO_MASK) >> CortexM.CPUID_PARTNO_POS
        self.cpu_revision = (cpuid & CortexM.CPUID_VARIANT_MASK) >> CortexM.CPUID_VARIANT_POS
        self.cpu_patch = (cpuid & CortexM.CPUID_REVISION_MASK) >> CortexM.CPUID_REVISION_POS

        # Check for DSP extension
        isar3 = isar3_cb()
        isar3_simd = (isar3 & self.ISAR3_SIMD_MASK) >> self.ISAR3_SIMD_SHIFT
        if isar3_simd == self.ISAR3_SIMD__DSP:
            self._extensions.append(CortexMExtension.DSP)

        # Check for MPU extension
        mpu_type = mpu_type_cb()
        mpu_type_dregions = (mpu_type & self.MPU_TYPE_DREGIONS_MASK) >> self.MPU_TYPE_DREGIONS_SHIFT
        if mpu_type_dregions > 0:
            self._extensions.append(CortexMExtension.MPU)

        # Set the arch version.
        if arch == CortexM.ARMv7M:
            self._architecture = CoreArchitecture.ARMv7M
            self._arch_version = (7, 0)
        else:
            self._architecture = CoreArchitecture.ARMv6M
            self._arch_version = (6, 0)

        self._core_name = CORE_TYPE_NAME.get((implementer, self.core_type), f"Unknown (CPUID={cpuid:#010x})")

    def _check_for_fpu(self) -> None:
        """@brief Determine if a core has an FPU.

        The core architecture must have been identified prior to calling this function.
        """
        # FPU is not supported in these architectures.
        if self.architecture in (CoreArchitecture.ARMv6M, CoreArchitecture.ARMv8M_BASE):
            self.has_fpu = False
            return

        # Determine presence of an FPU by checking if single- and/or double-precision floating
        # point operations are supported.
        #
        # Note that one of the recommended tests for an FPU was to attempt enabling the FPU via a
        # write to CPACR and checking the result. This test has the unfortunate property of not
        # working on certain cores when the core is held in reset, because CPACR is not accessible
        # under reset on all cores. Thus we use MVFR0.
        mvfr0_cb = self.read32(CortexM.MVFR0, now=False)
        mvfr2_cb = self.read32(CortexM.MVFR2, now=False)

        mvfr0 = mvfr0_cb()
        sp_val = (mvfr0 & CortexM.MVFR0_SINGLE_PRECISION_MASK) >> CortexM.MVFR0_SINGLE_PRECISION_SHIFT
        dp_val = (mvfr0 & CortexM.MVFR0_DOUBLE_PRECISION_MASK) >> CortexM.MVFR0_DOUBLE_PRECISION_SHIFT
        self.has_fpu = ((sp_val == self.MVFR0_SINGLE_PRECISION_SUPPORTED) or
                (dp_val == self.MVFR0_DOUBLE_PRECISION_SUPPORTED))

        # Deferred reads must always be evaluated, to prevent the read queue getting stuck, so read
        # this outside the 'if' below even if we don't use it.
        mvfr2 = mvfr2_cb()

        if self.has_fpu:
            self._extensions.append(CortexMExtension.FPU)

            # Now check the VFP version by looking for support for the misc FP instructions added in
            # FPv5 (VMINNM, VMAXNM, etc).
            vfp_misc_val = (mvfr2 & CortexM.MVFR2_VFP_MISC_MASK) >> CortexM.MVFR2_VFP_MISC_SHIFT

            if dp_val == self.MVFR0_DOUBLE_PRECISION_SUPPORTED:
                # FPv5 with double-precision
                self._extensions.append(CortexMExtension.FPU_DP)
                self._extensions.append(CortexMExtension.FPU_V5)
            elif vfp_misc_val == self.MVFR2_VFP_MISC_SUPPORTED:
                # FPv5 with only single-precision
                self._extensions.append(CortexMExtension.FPU_V5)
            else:
                # FPv4 has only single-precision, only present on the CM4F.
                self._extensions.append(CortexMExtension.FPU_V4)

    def _log_core_description(self) -> None:
        core_desc = f"CPU core #{self.core_number}: {self._core_name} r{self.cpu_revision}p{self.cpu_patch}, v{self.architecture_version[0]}.{self.architecture_version[1]}-M architecture"
        LOG.info(core_desc)

        if self._extensions:
            exts_desc = f"  Extensions: [{', '.join(sorted(x.name for x in self._extensions))}]"
            LOG.info(exts_desc)

        if self.has_fpu:
            if CortexMExtension.FPU_V5 in self._extensions:
                if CortexMExtension.FPU_DP in self._extensions:
                    # FPv5 with double-precision
                    fpu_type = "FPv5-D16-M"
                else:
                    # FPv5 with only single-precision
                    fpu_type = "FPv5-SP-D16-M"
            else:
                # FPv4 has only single-precision, only present on the CM4F.
                fpu_type = "FPv4-SP-D16-M"
            LOG.info("  FPU present: " + fpu_type)

    def _init_reset_types(self) -> None:
        """@brief Adjust supported reset types based on the architecture."""
        # Only v7-M supports VECTRESET.
        if self._architecture != CoreArchitecture.ARMv7M:
            self._supported_reset_types.remove(Target.ResetType.SW_CORE)

            # Adjust the default reset types to fall back to emulated if they were set
            # to core/vectreset.
            if self._default_reset_type == Target.ResetType.SW_CORE:
                self._default_reset_type = Target.ResetType.SW_EMULATED
            if self._default_software_reset_type == Target.ResetType.SW_CORE:
                self._default_software_reset_type = Target.ResetType.SW_EMULATED

    def write_memory(self, addr: int, data: int, transfer_size: int = 32) -> None:
        """@brief Write a single memory location.

        By default the transfer size is a word."""
        self.ap.write_memory(addr, data, transfer_size)

    @overload
    def read_memory(self, addr: int, transfer_size: int = 32) -> int:
        ...

    @overload
    def read_memory(self, addr: int, transfer_size: int = 32, now: Literal[True] = True) -> int:
        ...

    @overload
    def read_memory(self, addr: int, transfer_size: int, now: Literal[False]) -> Callable[[], int]:
        ...

    @overload
    def read_memory(self, addr: int, transfer_size: int, now: bool) -> Union[int, Callable[[], int]]:
        ...

    def read_memory(self, addr: int, transfer_size: int = 32, now: bool = True) -> Union[int, Callable[[], int]]:
        """@brief Read a memory location.

        By default, a word will be read."""
        result = self.ap.read_memory(addr, transfer_size, now)

        # Read callback returned for async reads.
        def read_memory_cb():
            return self.bp_manager.filter_memory(addr, transfer_size, result())

        if now:
            return self.bp_manager.filter_memory(addr, transfer_size, result)
        else:
            return read_memory_cb

    def read_memory_block8(self, addr: int, size: int) -> Sequence[int]:
        """@brief Read a block of unaligned bytes in memory.
        @return an array of byte values
        """
        data = self.ap.read_memory_block8(addr, size)
        return self.bp_manager.filter_memory_unaligned_8(addr, size, data)

    def write_memory_block8(self, addr: int, data: Sequence[int]) -> None:
        """@brief Write a block of unaligned bytes in memory."""
        self.ap.write_memory_block8(addr, data)

    def write_memory_block32(self, addr: int, data: Sequence[int]) -> None:
        """@brief Write an aligned block of 32-bit words."""
        self.ap.write_memory_block32(addr, data)

    def read_memory_block32(self, addr: int, size: int) -> Sequence[int]:
        """@brief Read an aligned block of 32-bit words."""
        data = self.ap.read_memory_block32(addr, size)
        return self.bp_manager.filter_memory_aligned_32(addr, size, data)

    def halt(self) -> None:
        """@brief Halt the core
        """
        LOG.debug("halting core %d", self.core_number)

        self.session.notify(Target.Event.PRE_HALT, self, Target.HaltReason.USER)
        self.write_memory(CortexM.DHCSR, CortexM.DBGKEY | CortexM.C_DEBUGEN | CortexM.C_HALT)
        self.flush()
        self.session.notify(Target.Event.POST_HALT, self, Target.HaltReason.USER)

    def step(self, disable_interrupts: bool = True, start: int = 0, end: int = 0,
            hook_cb: Optional[Callable[[], bool]] = None) -> None:
        """@brief Perform an instruction level step.

        This API will execute one or more individual instructions on the core. With default parameters, it
        masks interrupts and only steps a single instruction. The _start_ and _stop_ parameters define an
        address range of [_start_, _end_). The core will be repeatedly stepped until the PC falls outside this
        range, a debug event occurs, or the optional callback returns True.

        The _disable_interrupts_ parameter controls whether to allow stepping into interrupts. This function
        preserves the previous interrupt mask state.

        If the _hook_cb_ parameter is set to a callable, it will be invoked repeatedly to give the caller a
        chance to check for interrupt requests or other reasons to exit.

        Note that stepping may take a very long time for to return in cases such as stepping over a branch
        into the Secure world where the debugger doesn't have secure debug access, or similar for Privileged
        code in the case of UDE.

        @param self The object.
        @param disable_interrupts Boolean specifying whether to mask interrupts during the step.
        @param start Integer start address for range stepping. Not included in the range.
        @param end Integer end address for range stepping. The range is inclusive of this address.
        @param hook_cb Optional callable taking no parameters and returning a boolean. The signature is
            `hook_cb() -> bool`. Invoked repeatedly while waiting for step operations to complete. If the
            callback returns True, then stepping is stopped immediately.

        @exception DebugError Raised if debug is not enabled on the core.
        """
        # Save DHCSR and make sure the core is halted. We also check that C_DEBUGEN is set because if it's
        # not, then C_HALT is UNKNOWN.
        dhcsr = self.read32(CortexM.DHCSR)
        if not (dhcsr & CortexM.C_DEBUGEN):
            raise exceptions.DebugError('cannot step: debug not enabled')
        if not (dhcsr & CortexM.C_HALT):
            LOG.error('cannot step: core not halted')
            return

        if start != end:
            LOG.debug("step core %d (start=%#010x, end=%#010x)", self.core_number, start, end)
        else:
            LOG.debug("step core %d", self.core_number)

        self.session.notify(Target.Event.PRE_RUN, self, Target.RunType.STEP)

        self._run_token += 1

        self.clear_debug_cause_bits()

        # Get current state.
        saved_maskints = dhcsr & CortexM.C_MASKINTS
        saved_pmov = dhcsr & CortexM.C_PMOV
        maskints_differs = bool(saved_maskints) != disable_interrupts

        # Get the DHCSR value to use when stepping based on whether we're masking interrupts.
        dhcsr_step = CortexM.DBGKEY | CortexM.C_DEBUGEN | CortexM.C_STEP | saved_pmov
        if disable_interrupts:
            dhcsr_step |= CortexM.C_MASKINTS

        # Update mask interrupts setting - C_HALT must be set when changing to C_MASKINTS.
        if maskints_differs:
            self.write32(CortexM.DHCSR, dhcsr_step | CortexM.C_HALT)

        # Get the step timeout. A timeout of 0 means no timeout, so we have to pass None to the Timeout class.
        step_timeout = self.session.options.get('cpu.step.instruction.timeout') or None

        exit_step_loop = False
        while True:
            # Single step using current C_MASKINTS setting
            self.write32(CortexM.DHCSR, dhcsr_step)

            # Wait for halt to auto set.
            #
            # Note that it may take a very long time for this loop to exit in cases such as stepping over
            # a branch into the Secure world where the debugger doesn't have secure debug access, or similar
            # for Privileged code in the case of UDE.
            with timeout.Timeout(step_timeout) as tmo:
                while tmo.check():
                    # Invoke the callback if provided. If it returns True, then exit the loop.
                    if (hook_cb is not None) and hook_cb():
                        exit_step_loop = True
                        break
                    if (self.read32(CortexM.DHCSR) & CortexM.C_HALT) != 0:
                        break

            # Range is empty, 'range step' will degenerate to 'step'
            if (start == end) or exit_step_loop:
                break

            # Read program counter and compare to [start, end)
            program_counter = self.read_core_register_raw('pc')
            if (program_counter < start) or (end <= program_counter):
                break

            # Check for stop reasons other than HALTED, which will have been set by our step action.
            if (self.read32(CortexM.DFSR) & ~CortexM.DFSR_HALTED) != 0:
                break

        # Restore interrupt mask state.
        if maskints_differs:
            self.write32(CortexM.DHCSR,
                    CortexM.DBGKEY | CortexM.C_DEBUGEN | CortexM.C_HALT | saved_maskints | saved_pmov)

        self.flush()

        self.session.notify(Target.Event.POST_RUN, self, Target.RunType.STEP)

    def clear_debug_cause_bits(self):
        self.write32(CortexM.DFSR,
                CortexM.DFSR_EXTERNAL
                | CortexM.DFSR_VCATCH
                | CortexM.DFSR_DWTTRAP
                | CortexM.DFSR_BKPT
                | CortexM.DFSR_HALTED
                )

    def _perform_emulated_reset(self):
        """@brief Emulate a software reset by writing registers.

        All core registers are written to reset values. This includes setting the initial PC and SP
        to values read from the vector table, which is assumed to be located at the based of the
        boot memory region.

        If the memory map does not provide a boot region, then the current value of the VTOR register
        is reused, as it should at least point to a valid vector table.

        The current value of DEMCR.VC_CORERESET determines whether the core will be resumed or
        left halted.

        Note that this reset method will not set DHCSR.S_RESET_ST or DFSR.VCATCH.
        """
        # Halt the core before making changes.
        self.halt()

        bootMemory = self.memory_map.get_boot_memory()
        if bootMemory is None:
            # Reuse current VTOR value if we don't know the boot memory region.
            vectorBase = self.read32(self.VTOR)
        else:
            vectorBase = bootMemory.start

        # Read initial SP and PC.
        initialSp = self.read32(vectorBase)
        initialPc = self.read32(vectorBase + 4)

        # Init core registers.
        regList = ['r0', 'r1', 'r2', 'r3', 'r4', 'r5', 'r6', 'r7', 'r8', 'r9', 'r10', 'r11', 'r12',
                    'psp', 'msp', 'lr', 'pc', 'xpsr', 'cfbp']
        valueList = [0] * 13 + \
                    [
                        0,          # PSP
                        initialSp,  # MSP
                        0xffffffff, # LR
                        initialPc,  # PC
                        0x01000000, # XPSR
                        0,          # CFBP
                    ]

        if self.has_fpu:
            regList += [('s%d' % n) for n in range(32)] + ['fpscr']
            valueList += [0] * 33

        self.write_core_registers_raw(regList, valueList)

        # "Reset" SCS registers.
        data = [
                (self.ICSR_PENDSVCLR | self.ICSR_PENDSTCLR),  # ICSR
                vectorBase,                   # VTOR
                (self.NVIC_AIRCR_VECTKEY | self.NVIC_AIRCR_VECTCLRACTIVE),    # AIRCR
                0,  # SCR
                0,  # CCR
                0,  # SHPR1
                0,  # SHPR2
                0,  # SHPR3
                0,  # SHCSR
                0,  # CFSR
                ]
        self.write_memory_block32(self.ICSR, data)
        self.write32(self.CPACR, 0)

        if self.has_fpu:
            data = [
                    0,  # FPCCR
                    0,  # FPCAR
                    0,  # FPDSCR
                    ]
            self.write_memory_block32(self.FPCCR, data)

        # "Reset" SysTick.
        self.write_memory_block32(self.SYSTICK_CSR, [0] * 3)

        # "Reset" NVIC registers.
        numregs = (self.read32(self.ICTR) & 0xf) + 1
        self.write_memory_block32(self.NVIC_ICER0, [0xffffffff] * numregs)
        self.write_memory_block32(self.NVIC_ICPR0, [0xffffffff] * numregs)
        self.write_memory_block32(self.NVIC_IPR0, [0xffffffff] * (numregs * 8))

        # Resume unless reset vector catch is enabled.
        demcr = self.read_memory(CortexM.DEMCR)
        if (demcr & CortexM.DEMCR_VC_CORERESET) == 0:
            self.resume()

    def _get_actual_reset_type(self, reset_type):
        """@brief Determine the reset type to use given defaults and passed in type."""

        # Default to reset_type session option if reset_type parameter is None. If the session
        # option isn't set, then use the core's default reset type.
        if reset_type is None:
            if self.session.options.get('reset_type') is None:
                reset_type = self.default_reset_type
            else:
                try:
                    # Convert session option value to enum.
                    resetOption = self.session.options.get('reset_type')
                    reset_type = cmdline.convert_reset_type(resetOption)

                    # The converted option will be None if the option value is 'default'.
                    if reset_type is None:
                        reset_type = self.default_reset_type
                except ValueError:
                    reset_type = self.default_reset_type
        else:
            assert isinstance(reset_type, Target.ResetType)

        # If the reset type is just SW, then use our default software reset type.
        if reset_type is Target.ResetType.SW:
            reset_type = self.default_software_reset_type

        # Choose fallback if the selected reset type is not available.
        if reset_type not in self._supported_reset_types:
            # Fall back to emulated sw reset if the vectreset is specified and the core doesn't support it.
            # Note: at the time of writing, SW_VECTRESET==SW_CORE and SW_SYSRESETREQ==SW_SYSTEM, but this
            # will probably be changed, thus the asserts to make sure this code is updated when that changes.
            assert Target.ResetType.SW_VECTRESET is Target.ResetType.SW_CORE
            assert Target.ResetType.SW_SYSRESETREQ is Target.ResetType.SW_SYSTEM
            if reset_type is Target.ResetType.SW_VECTRESET:
                LOG.warning("%s reset type is selected but not available; falling back to emulated core reset",
                        reset_type.name,
                        )
                reset_type = Target.ResetType.SW_EMULATED
            elif reset_type is Target.ResetType.SW_SYSRESETREQ:
                if Target.ResetType.HW in self._supported_reset_types:
                    LOG.warning("%s reset type is selected but not available; falling back to HW reset",
                            reset_type.name,
                            )
                    reset_type = Target.ResetType.HW
                else:
                    LOG.warning("%s reset type is selected but not available; falling back to emulated "
                            "core reset because HW reset is not available either",
                            reset_type.name,
                            )
                    reset_type = Target.ResetType.SW_EMULATED

        return reset_type

    def _perform_reset(self, reset_type):
        """@brief Perform a reset of the specified type."""
        assert isinstance(reset_type, Target.ResetType)
        if reset_type is Target.ResetType.HW:
            # Tell DP to not send reset notifications because we are doing it.
            cast("CoreSightTarget", self.session.target).dp.reset(send_notifications=False)
        elif reset_type is Target.ResetType.SW_EMULATED:
            self._perform_emulated_reset()
        else:
            if reset_type is Target.ResetType.SW_SYSRESETREQ:
                mask = CortexM.NVIC_AIRCR_SYSRESETREQ
            elif reset_type is Target.ResetType.SW_VECTRESET:
                mask = CortexM.NVIC_AIRCR_VECTRESET
            else:
                raise exceptions.InternalError("unhandled reset type")

            # Transfer errors are ignored on the AIRCR write for resets. On a few systems, the reset
            # apparently happens so quickly that we can't even finish the SWD transaction.
            try:
                self.write_memory(CortexM.NVIC_AIRCR, CortexM.NVIC_AIRCR_VECTKEY | mask)
                # Without a flush a transfer error can occur
                self.flush()
            except exceptions.TransferError:
                self.flush()

            # Post reset delay.
            sleep(self.session.options.get('reset.post_delay'))

    def _post_reset_core_accessibility_test(self):
        """@brief Wait for the system to come out of reset and this core to be accessible.

        Keep reading the DHCSR until we get a good response with S_RESET_ST cleared, or we time out. There's nothing
        we can do if the test times out, and in fact if this is a secondary core on a multicore system then timing out
        is almost guaranteed.
        """
        recover_timeout = self.session.options.get('reset.core_recover.timeout')
        if recover_timeout == 0:
            return
        with timeout.Timeout(recover_timeout, self._RESET_RECOVERY_SLEEP_INTERVAL) as time_out:
            dhcsr = None
            while time_out.check():
                try:
                    dhcsr = self.read32(CortexM.DHCSR)
                    if (dhcsr & CortexM.S_RESET_ST) == 0:
                        break
                except exceptions.TransferError:
                    # Ignore errors caused by flushing.
                    try:
                        self.flush()
                    except exceptions.TransferError:
                        pass
            else:
                # If dhcsr is None then we know that we never were able to read the register.
                if dhcsr is None:
                    LOG.warning("Core #%d is not accessible after reset", self.core_number)
                else:
                    LOG.debug("Core #%d did not come out of reset within timeout", self.core_number)

    def reset_hook(self, reset_type: Target.ResetType) -> Optional[bool]:
        # Must import here to prevent an import cycle.
        from ..target.pack.reset_sequence_maps import RESET_TYPE_TO_SEQUENCE_MAP

        result = self.call_delegate('will_reset', core=self, reset_type=reset_type)
        if not result and (self.debug_sequence_delegate is not None):
            # Map our reset type to a reset sequence name.
            if reset_type is Target.ResetType.SW_EMULATED:
                # Emulated reset isn't supported by standard debug sequences, so don't attempt
                # to run any sequence.
                return False
            else:
                try:
                    reset_sequence_name = RESET_TYPE_TO_SEQUENCE_MAP[reset_type]
                except KeyError:
                    # Unhandled reset type.
                    raise exceptions.InternalError(
                            f"CortexM.reset_hook(): unhandled reset type {reset_type.name}")

            if self.has_debug_sequence(reset_sequence_name, pname=self.node_name):
                assert self.debug_sequence_delegate

                # Run the reset sequence.
                self.debug_sequence_delegate.run_sequence(reset_sequence_name, pname=self.node_name)
                result = True
        return result

    def _inner_reset(self, reset_type: Optional[Target.ResetType], is_halting: bool) -> None:
        """@brief Internal routine for resetting the core.

        Shared by both normal and halting reset.
        """
        reset_type = self._get_actual_reset_type(reset_type)

        LOG.debug("reset, core %d, type=%s", self.core_number, reset_type.name)

        self.session.notify(Target.Event.PRE_RESET, self)

        self._run_token += 1

        # Give the delegate a chance to overide reset. If the delegate returns True, then it
        # handled the reset on its own.
        if not self.reset_hook(reset_type):
            self._perform_reset(reset_type)

        # Post reset recovery tests.
        # We only need to test accessibility after reset for system-level resets.
        # If a hardware reset is being used, then the DP will perform its post-reset recovery for us. Out of the
        # other reset types, only a system-level reset by SW_SYSRESETREQ require us to ensure the DP reset recovery
        # is performed. VECTRESET
        if reset_type is Target.ResetType.SW_SYSRESETREQ:
            self.ap.dp.post_reset_recovery()
        if reset_type in (Target.ResetType.HW, Target.ResetType.SW_SYSRESETREQ):
            # Now run the core accessibility test.
            self._post_reset_core_accessibility_test()

        # Unless this is a halting reset, make sure the core is not halted. Some DFP debug sequences
        # (or user scripts) can leave the core halted after a reset.
        if not is_halting:
            if self.get_state() == Target.State.HALTED:
                LOG.debug("reset: core was halted after non-halting reset; now resuming")
                self.resume()

        self.call_delegate('did_reset', core=self, reset_type=reset_type)

        self.session.notify(Target.Event.POST_RESET, self)

    def reset(self, reset_type=None):
        """@brief Reset the core.

        The reset method is selectable via the reset_type parameter as well as the reset_type
        session option. If the reset_type parameter is not specified or None, then the reset_type
        option will be used. If the option is not set, or if it is set to a value of 'default', the
        the core's default_reset_type property value is used. So, the session option overrides the
        core's default, while the parameter overrides everything.

        Note that only v7-M cores support the `VECTRESET` software reset method. If this method
        is chosen but the core doesn't support it, the the reset method will fall back to an
        emulated software reset.

        After a call to this function, the core is running.
        """
        self._inner_reset(reset_type, is_halting=False)

    def set_reset_catch(self, reset_type=None):
        """@brief Prepare to halt core on reset.

        This method nominally configures vector catch to stop code execution after the reset for the
        core on which it is called. The delegate object and debug sequence delegate are both given a
        chance to override the behaviour, in that order.
        """
        LOG.debug("set reset catch, core %d", self.core_number)

        # First let the delegate object have a chance.
        delegate_result = self.call_delegate('set_reset_catch', core=self, reset_type=reset_type)

        # Next in line is a debug sequence.
        if not delegate_result and self.has_debug_sequence('ResetCatchSet', pname=self.node_name):
            assert self.debug_sequence_delegate
            self.debug_sequence_delegate.run_sequence('ResetCatchSet', pname=self.node_name)
            delegate_result = True

        # Default behaviour if delegates didn't handle it.
        if not delegate_result:
            # Halt the target.
            self.halt()

            # Enable reset vector catch if needed.
            demcr = self.read_memory(CortexM.DEMCR)
            if (demcr & CortexM.DEMCR_VC_CORERESET) == 0:
                self.write_memory(CortexM.DEMCR, demcr | CortexM.DEMCR_VC_CORERESET)

    def clear_reset_catch(self, reset_type=None):
        """@brief Disable halt on reset.

        Free hardware resources allocated by set_reset_catch(), primarily meaning clearing the DEMCR.VC_CORERESET
        bit if it was not previously set. The delegate object and debug sequence delegate are both given a
        chance to override the behaviour, in that order.
        """
        LOG.debug("clear reset catch, core %d", self.core_number)

        delegate_result = self.call_delegate('clear_reset_catch', core=self, reset_type=reset_type)

        # Check for a debug sequence.
        if not delegate_result and self.has_debug_sequence('ResetCatchClear', pname=self.node_name):
            assert self.debug_sequence_delegate
            self.debug_sequence_delegate.run_sequence('ResetCatchClear', pname=self.node_name)
            delegate_result = True

        # Default behaviour if the delegates didn't handle it.
        if not delegate_result and not (self._last_vector_catch & Target.VectorCatch.CORE_RESET):
            # Clear VC_CORERESET in DEMCR.
            demcr = self.read_memory(CortexM.DEMCR)
            if (demcr & CortexM.DEMCR_VC_CORERESET) != 0:
                self.write_memory(CortexM.DEMCR, demcr & ~CortexM.DEMCR_VC_CORERESET)

    def reset_and_halt(self, reset_type=None):
        """@brief Perform a reset and stop the core on the reset handler."""
        reset_type = self._get_actual_reset_type(reset_type)

        # Set up reset catch.
        self.set_reset_catch(reset_type)

        # Perform the reset.
        self._inner_reset(reset_type, is_halting=True)

        # Wait until the unit resets. If emulated reset is used then it will have already halted
        # for us.
        if reset_type is not Target.ResetType.SW_EMULATED:
            with timeout.Timeout(self.session.options.get('reset.halt_timeout')) as t_o:
                while t_o.check():
                    if self.get_state() not in (Target.State.RESET, Target.State.RUNNING):
                        break
                    sleep(0.01)
                else:
                    LOG.warning("Timed out waiting for core to halt after reset (state is %s)", self.get_state().name)

        # Restore to original state.
        self.clear_reset_catch(reset_type)

        self._check_t_bit()

    def _check_t_bit(self):
        # Make sure the thumb bit is set in XPSR in case the reset handler
        # points to an invalid address. Only do this if the core is actually halted, otherwise we
        # can't access XPSR.
        if self.get_state() == Target.State.HALTED:
<<<<<<< HEAD
            xpsr = self.read_core_register('xpsr')
            assert isinstance(xpsr, int)
=======
            xpsr = self.read_core_register_raw('xpsr')
>>>>>>> c684bdf3
            if xpsr & self.XPSR_THUMB == 0:
                LOG.warning("T bit in XPSR is invalid; the vector table may be invalid or corrupt")

    def get_state(self):
        dhcsr = self.read_memory(CortexM.DHCSR)
        if dhcsr & CortexM.S_RESET_ST:
            # Reset is a special case because the bit is sticky and really means
            # "core was reset since last read of DHCSR". We have to re-read the
            # DHCSR, check if S_RESET_ST is still set and make sure no instructions
            # were executed by checking S_RETIRE_ST.
            newDhcsr = self.read_memory(CortexM.DHCSR)
            if (newDhcsr & CortexM.S_RESET_ST) and not (newDhcsr & CortexM.S_RETIRE_ST):
                return Target.State.RESET
        if dhcsr & CortexM.S_LOCKUP:
            return Target.State.LOCKUP
        elif dhcsr & CortexM.S_SLEEP:
            return Target.State.SLEEPING
        elif dhcsr & CortexM.S_HALT:
            return Target.State.HALTED
        else:
            return Target.State.RUNNING

    def get_security_state(self):
        """@brief Returns the current security state of the processor.

        @return @ref pyocd.core.target.Target.SecurityState "Target.SecurityState" enumerator. For
            v6-M and v7-M cores, SecurityState.NONSECURE is always returned.
        """
        return Target.SecurityState.NONSECURE

    @property
    def run_token(self):
        return self._run_token

    def is_running(self):
        return self.get_state() == Target.State.RUNNING

    def is_halted(self):
        return self.get_state() == Target.State.HALTED

    def resume(self):
        """@brief Resume execution of the core.
        """
        state = self.get_state()
        if state != Target.State.HALTED:
            LOG.debug('cannot resume core %d: core is %s', self.core_number, state.name)
            return
        LOG.debug("resuming core %d", self.core_number)
        self.session.notify(Target.Event.PRE_RUN, self, Target.RunType.RESUME)
        self._run_token += 1
        self.clear_debug_cause_bits()
        self.write_memory(CortexM.DHCSR, CortexM.DBGKEY | CortexM.C_DEBUGEN)
        self.flush()
        self.session.notify(Target.Event.POST_RUN, self, Target.RunType.RESUME)

    def find_breakpoint(self, addr):
        return self.bp_manager.find_breakpoint(addr)

    def check_reg_list(self, reg_list):
        """@brief Sanity check register values and raise helpful errors."""
        for reg in reg_list:
            if reg not in self.core_registers.by_index:
                # Invalid register, try to give useful error. An invalid name will already
                # have raised a KeyError above.
                info = CortexMCoreRegisterInfo.get(reg)
                if info.is_fpu_register and (not self.has_fpu):
                    raise KeyError("attempt to read FPU register %s without FPU", info.name)
                else:
                    raise KeyError("register %s not available in this CPU", info.name)

    def read_core_register(self, reg: CoreRegisterNameOrNumberType) -> CoreRegisterValueType:
        """@brief Read one core register.

        The core must be halted or reads will fail.

        @param self The core.
        @param reg Either the register's name in lowercase or an integer register index.
        @return The current value of the register. Most core registers return an integer value,
            while the floating point single and double precision register return a float value.

        @exception KeyError Invalid or unsupported register was requested.
        @exception @ref pyocd.core.exceptions.CoreRegisterAccessError "CoreRegisterAccessError" Failed to
            read the register.
        """
        reg_info = CortexMCoreRegisterInfo.get(reg)
        regValue = self.read_core_register_raw(reg_info.index)
        return reg_info.from_raw(regValue)

    def read_core_register_raw(self, reg: CoreRegisterNameOrNumberType) -> int:
        """@brief Read a core register without type conversion.

        The core must be halted or reads will fail.

        @param self The core.
        @param reg Either the register's name in lowercase or an integer register index.
        @return The current integer value of the register. Even float register values are returned
            as integers (thus the "raw").

        @exception KeyError Invalid or unsupported register was requested.
        @exception @ref pyocd.core.exceptions.CoreRegisterAccessError "CoreRegisterAccessError" Failed to
            read the register.
        """
        vals = self.read_core_registers_raw([reg])
        return vals[0]

    def read_core_registers_raw(self, reg_list: Sequence[CoreRegisterNameOrNumberType]) -> List[int]:
        """@brief Read one or more core registers.

        The core must be halted or reads will fail.

        @param self The core.
        @param reg_list List of registers to read. Each element in the list can be either the
            register's name in lowercase or the integer register index.
        @return List of integer values of the registers requested to be read. The result list will
            be the same length as _reg_list_.

        @exception KeyError Invalid or unsupported register was requested.
        @exception @ref pyocd.core.exceptions.CoreRegisterAccessError "CoreRegisterAccessError" Failed to
            read one or more registers.
        """
        # convert to index only
        reg_list = [CortexMCoreRegisterInfo.register_name_to_index(reg) for reg in reg_list]
        self.check_reg_list(reg_list)
        return self._base_read_core_registers_raw(reg_list)

    def _base_read_core_registers_raw(self, reg_list: List[int]) -> List[int]:
        """@brief Private core register read routine.

        Items in the _reg_list_ must be pre-converted to index and only include valid
        registers for the core.

        @exception @ref pyocd.core.exceptions.CoreRegisterAccessError "CoreRegisterAccessError" Failed to
            read one or more registers.
        """
        # Make sure the core is in debug state. If not, the DHCSR.S_REGRDY bit is UNKNOWN and may read
        # as 1, so we have no way to see that the read failed. (This is seen on real devices.)
        if not self.is_halted():
            raise exceptions.CoreRegisterAccessError(
                    "cannot read register{0} {1} because core #{2} is not halted".format(
                    "s" if (len(reg_list) > 1) else "",
                    ", ".join(CortexMCoreRegisterInfo.get(r).name for r in reg_list),
                    self.core_number))

        # Handle doubles.
        doubles = [reg for reg in reg_list if CortexMCoreRegisterInfo.get(reg).is_double_float_register]
        hasDoubles = len(doubles) > 0
        originalRegList = []
        singleValues = []
        if hasDoubles:
            originalRegList = reg_list

            # Strip doubles from reg_list.
            reg_list = [reg for reg in reg_list if not CortexMCoreRegisterInfo.get(reg).is_double_float_register]

            # Read float regs required to build doubles.
            singleRegList = []
            for reg in doubles:
                singleRegList += (-reg, -reg + 1)
            singleValues = self._base_read_core_registers_raw(singleRegList)

        # Begin all reads and writes
        dhcsr_cb_list = []
        reg_cb_list = []
        for reg in reg_list:
            if CortexMCoreRegisterInfo.get(reg).is_cfbp_subregister:
                reg = CortexMCoreRegisterInfo.get('cfbp').index
            elif CortexMCoreRegisterInfo.get(reg).is_psr_subregister:
                reg = CortexMCoreRegisterInfo.get('xpsr').index

            # write id in DCRSR
            self.write_memory(CortexM.DCRSR, reg)

            # Technically, we need to poll S_REGRDY in DHCSR here before reading DCRDR. But
            # we're running so slow compared to the target that it's not necessary.
            # Read it and check that S_REGRDY is set.

            dhcsr_cb = self.read32(CortexM.DHCSR, now=False)
            reg_cb = self.read32(CortexM.DCRDR, now=False)
            dhcsr_cb_list.append(dhcsr_cb)
            reg_cb_list.append(reg_cb)

        # Read all results
        reg_vals = []
        fail_list = []
        for reg, reg_cb, dhcsr_cb in zip(reg_list, reg_cb_list, dhcsr_cb_list):
            dhcsr_val = dhcsr_cb()
            if (dhcsr_val & CortexM.S_REGRDY) == 0:
                fail_list.append(reg)
            val = reg_cb()

            # Special handling for registers that are combined into a single DCRSR number.
            if CortexMCoreRegisterInfo.get(reg).is_cfbp_subregister:
                val = (val >> ((-reg - 1) * 8)) & 0xff
            elif CortexMCoreRegisterInfo.get(reg).is_psr_subregister:
                val &= CortexMCoreRegisterInfo.get(reg).psr_mask

            reg_vals.append(val)

        if fail_list:
            raise exceptions.CoreRegisterAccessError("failed to read register{0} {1}".format(
                    "s" if (len(fail_list) > 1) else "",
                    ", ".join(CortexMCoreRegisterInfo.get(r).name for r in fail_list)))

        # Merge double regs back into result list.
        if hasDoubles:
            results = []
            for reg in originalRegList:
                # Double
                if CortexMCoreRegisterInfo.get(reg).is_double_float_register:
                    doubleIndex = doubles.index(reg)
                    singleLow = singleValues[doubleIndex * 2]
                    singleHigh = singleValues[doubleIndex * 2 + 1]
                    double = (singleHigh << 32) | singleLow
                    results.append(double)
                # Other register
                else:
                    results.append(reg_vals[reg_list.index(reg)])
            reg_vals = results

        return reg_vals

    def write_core_register(self, reg: CoreRegisterNameOrNumberType, data: CoreRegisterValueType) -> None:
        """@brief Write a CPU register.

        The core must be halted or the write will fail.

        @param self The core.
        @param reg The name of the register to write.
        @param data New value of the register. Float registers accept float values.

        @exception KeyError Invalid or unsupported register was requested.
        @exception @ref pyocd.core.exceptions.CoreRegisterAccessError "CoreRegisterAccessError" Failed to
            write the register.
        """
        reg_info = CortexMCoreRegisterInfo.get(reg)
        self.write_core_register_raw(reg_info.index, reg_info.to_raw(data))

    def write_core_register_raw(self, reg: CoreRegisterNameOrNumberType, data: int) -> None:
        """@brief Write a CPU register without type conversion.

        The core must be halted or the write will fail.

        @param self The core.
        @param reg The name of the register to write.
        @param data New value of the register. Must be an integer, even for float registers.

        @exception KeyError Invalid or unsupported register was requested.
        @exception @ref pyocd.core.exceptions.CoreRegisterAccessError "CoreRegisterAccessError" Failed to
            write the register.
        """
        self.write_core_registers_raw([reg], [data])

    def write_core_registers_raw(self, reg_list: Sequence[CoreRegisterNameOrNumberType], data_list: Sequence[int]) -> None:
        """@brief Write one or more core registers.

        The core must be halted or writes will fail.

        @param self The core.
        @param reg_list List of registers to read. Each element in the list can be either the
            register's name in lowercase or the integer register index.
        @param data_list List of values for the registers in the corresponding positions of
            _reg_list_. All values must be integers, even for float registers.

        @exception KeyError Invalid or unsupported register was requested.
        @exception @ref pyocd.core.exceptions.CoreRegisterAccessError "CoreRegisterAccessError" Failed to
            write one or more registers.
        """
        assert len(reg_list) == len(data_list)

        # convert to index only
        reg_list = [CortexMCoreRegisterInfo.register_name_to_index(reg) for reg in reg_list]
        self.check_reg_list(reg_list)
        self._base_write_core_registers_raw(reg_list, data_list)

    def _base_write_core_registers_raw(self, reg_list: Sequence[int], data_list: Sequence[int]) -> None:
        """@brief Private core register write routine.

        Items in the _reg_list_ must be pre-converted to index and only include valid
        registers for the core. Similarly, data_list items must be pre-converted to integer values.

        @exception @ref pyocd.core.exceptions.CoreRegisterAccessError "CoreRegisterAccessError" Failed to
            write one or more registers.
        """
        # Make sure the core is in debug state. If not, the DHCSR.S_REGRDY bit is UNKNOWN and may read
        # as 1, so we have no way to see that the write failed. (This is seen on real devices.)
        if not self.is_halted():
            raise exceptions.CoreRegisterAccessError(
                    "cannot write register{0} {1} because core #{2} is not halted".format(
                    "s" if (len(reg_list) > 1) else "",
                    ", ".join(CortexMCoreRegisterInfo.get(r).name for r in reg_list),
                    self.core_number))

        # Read special register if it is present in the list and
        # convert doubles to single float register writes.
        cfbpValue = None
        xpsrValue = None
        reg_data_list = []
        for reg, data in zip(reg_list, data_list):
            if CortexMCoreRegisterInfo.get(reg).is_double_float_register:
                # Replace double with two single float register writes. For instance,
                # a write of D2 gets converted to writes to S4 and S5.
                singleLow = data & 0xffffffff
                singleHigh = (data >> 32) & 0xffffffff
                reg_data_list += [(-reg, singleLow), (-reg + 1, singleHigh)]
            elif CortexMCoreRegisterInfo.get(reg).is_cfbp_subregister and cfbpValue is None:
                cfbpValue = self._base_read_core_registers_raw([CortexMCoreRegisterInfo.get('cfbp').index])[0]
                reg_data_list.append((reg, data))
            elif CortexMCoreRegisterInfo.get(reg).is_psr_subregister and xpsrValue is None:
                xpsrValue = self._base_read_core_registers_raw([CortexMCoreRegisterInfo.get('xpsr').index])[0]
                reg_data_list.append((reg, data))
            else:
                # Other register, just copy directly.
                reg_data_list.append((reg, data))

        # Write out registers
        dhcsr_cb_list = []
        for reg, data in reg_data_list:
            if CortexMCoreRegisterInfo.get(reg).is_cfbp_subregister:
                # Mask in the new special register value so we don't modify the other register
                # values that share the same DCRSR number.
                shift = (-reg - 1) * 8
                mask = 0xffffffff ^ (0xff << shift)
                data = (cfbpValue & mask) | ((data & 0xff) << shift)
                cfbpValue = data # update special register for other writes that might be in the list
                reg = CortexMCoreRegisterInfo.get('cfbp').index
            elif CortexMCoreRegisterInfo.get(reg).is_psr_subregister:
                mask = CortexMCoreRegisterInfo.get(reg).psr_mask
                assert xpsrValue is not None
                data = (xpsrValue & (0xffffffff ^ mask)) | (data & mask)
                xpsrValue = data
                reg = CortexMCoreRegisterInfo.get('xpsr').index

            # write DCRDR
            self.write_memory(CortexM.DCRDR, data)

            # write id in DCRSR and flag to start write transfer
            self.write_memory(CortexM.DCRSR, reg | CortexM.DCRSR_REGWnR)

            # Technically, we need to poll S_REGRDY in DHCSR here to ensure the
            # register write has completed.
            # Read it and assert that S_REGRDY is set
            dhcsr_cb = self.read32(CortexM.DHCSR, now=False)
            dhcsr_cb_list.append(dhcsr_cb)

        # Make sure S_REGRDY was set for all register writes.
        fail_list = []
        for dhcsr_cb, reg_and_data in zip(dhcsr_cb_list, reg_data_list):
            dhcsr_val = dhcsr_cb()
            if (dhcsr_val & CortexM.S_REGRDY) == 0:
                fail_list.append(reg_and_data[0])

        if fail_list:
            raise exceptions.CoreRegisterAccessError("failed to write register{0} {1}".format(
                    "s" if (len(fail_list) > 1) else "",
                    ", ".join(CortexMCoreRegisterInfo.get(r).name for r in fail_list)))

    def set_breakpoint(self, addr, type=Target.BreakpointType.AUTO):
        """@brief Set a hardware or software breakpoint at a specific location in memory.

        @retval True Breakpoint was set.
        @retval False Breakpoint could not be set.
        """
        return self.bp_manager.set_breakpoint(addr, type)

    def remove_breakpoint(self, addr):
        """@brief Remove a breakpoint at a specific location."""
        self.bp_manager.remove_breakpoint(addr)

    def get_breakpoint_type(self, addr):
        return self.bp_manager.get_breakpoint_type(addr)

    @property
    def available_breakpoint_count(self):
        return self.fpb.available_breakpoints if self.fpb else 0

    def find_watchpoint(self, addr, size, type):
        if self.dwt is not None:
            return self.dwt.find_watchpoint(addr, size, type)

    def set_watchpoint(self, addr, size, type):
        """@brief Set a hardware watchpoint.
        """
        if self.dwt is not None:
            return self.dwt.set_watchpoint(addr, size, type)

    def remove_watchpoint(self, addr, size=None, type=None):
        """@brief Remove a hardware watchpoint.
        """
        if self.dwt is not None:
            return self.dwt.remove_watchpoint(addr, size, type)

    @staticmethod
    def _map_to_vector_catch_mask(mask):
        result = 0
        if mask & Target.VectorCatch.HARD_FAULT:
            result |= CortexM.DEMCR_VC_HARDERR
        if mask & Target.VectorCatch.BUS_FAULT:
            result |= CortexM.DEMCR_VC_BUSERR
        if mask & Target.VectorCatch.MEM_FAULT:
            result |= CortexM.DEMCR_VC_MMERR
        if mask & Target.VectorCatch.INTERRUPT_ERR:
            result |= CortexM.DEMCR_VC_INTERR
        if mask & Target.VectorCatch.STATE_ERR:
            result |= CortexM.DEMCR_VC_STATERR
        if mask & Target.VectorCatch.CHECK_ERR:
            result |= CortexM.DEMCR_VC_CHKERR
        if mask & Target.VectorCatch.COPROCESSOR_ERR:
            result |= CortexM.DEMCR_VC_NOCPERR
        if mask & Target.VectorCatch.CORE_RESET:
            result |= CortexM.DEMCR_VC_CORERESET
        if mask & Target.VectorCatch.SECURE_FAULT:
            result |= CortexM.DEMCR_VC_SFERR
        return result

    @staticmethod
    def _map_from_vector_catch_mask(mask):
        result = 0
        if mask & CortexM.DEMCR_VC_HARDERR:
            result |= Target.VectorCatch.HARD_FAULT
        if mask & CortexM.DEMCR_VC_BUSERR:
            result |= Target.VectorCatch.BUS_FAULT
        if mask & CortexM.DEMCR_VC_MMERR:
            result |= Target.VectorCatch.MEM_FAULT
        if mask & CortexM.DEMCR_VC_INTERR:
            result |= Target.VectorCatch.INTERRUPT_ERR
        if mask & CortexM.DEMCR_VC_STATERR:
            result |= Target.VectorCatch.STATE_ERR
        if mask & CortexM.DEMCR_VC_CHKERR:
            result |= Target.VectorCatch.CHECK_ERR
        if mask & CortexM.DEMCR_VC_NOCPERR:
            result |= Target.VectorCatch.COPROCESSOR_ERR
        if mask & CortexM.DEMCR_VC_CORERESET:
            result |= Target.VectorCatch.CORE_RESET
        if mask & CortexM.DEMCR_VC_SFERR:
            result |= Target.VectorCatch.SECURE_FAULT
        return result

    def set_vector_catch(self, enable_mask):
        self._last_vector_catch = enable_mask
        demcr = self.read_memory(CortexM.DEMCR)
        demcr |= CortexM._map_to_vector_catch_mask(enable_mask)
        demcr &= ~CortexM._map_to_vector_catch_mask(~enable_mask)
        LOG.debug("Setting vector catch to 0x%08x", enable_mask)
        self.write_memory(CortexM.DEMCR, demcr)

    def get_vector_catch(self):
        demcr = self.read_memory(CortexM.DEMCR)
        mask = CortexM._map_from_vector_catch_mask(demcr)
        self._last_vector_catch = mask
        return mask

    def is_debug_trap(self):
        debugEvents = self.read_memory(CortexM.DFSR) & (CortexM.DFSR_DWTTRAP | CortexM.DFSR_BKPT | CortexM.DFSR_HALTED)
        return debugEvents != 0

    def is_vector_catch(self):
        return self.get_halt_reason() == Target.HaltReason.VECTOR_CATCH

    def get_halt_reason(self):
        """@brief Returns the reason the core has halted.

        @return @ref pyocd.core.target.Target.HaltReason "Target.HaltReason" enumerator or None.
        """
        dfsr = self.read32(CortexM.DFSR)
        if dfsr & CortexM.DFSR_HALTED:
            reason = Target.HaltReason.DEBUG
        elif dfsr & CortexM.DFSR_BKPT:
            reason = Target.HaltReason.BREAKPOINT
        elif dfsr & CortexM.DFSR_DWTTRAP:
            reason = Target.HaltReason.WATCHPOINT
        elif dfsr & CortexM.DFSR_VCATCH:
            reason = Target.HaltReason.VECTOR_CATCH
        elif dfsr & CortexM.DFSR_EXTERNAL:
            reason = Target.HaltReason.EXTERNAL
        else:
            reason = None
        return reason

    def get_target_context(self, core=None):
        return self._target_context

    def set_target_context(self, context):
        self._target_context = context

    ## @brief Names for built-in Exception numbers found in IPSR
    CORE_EXCEPTION = [
           "Thread",
           "Reset",
           "NMI",
           "HardFault",
           "MemManage",
           "BusFault",
           "UsageFault",
           "SecureFault",
           "Exception 8",
           "Exception 9",
           "Exception 10",
           "SVCall",
           "DebugMonitor",
           "Exception 13",
           "PendSV",
           "SysTick",
    ]

    def exception_number_to_name(self, exc_num: int) -> Optional[str]:
        if exc_num < len(self.CORE_EXCEPTION):
            return self.CORE_EXCEPTION[exc_num]
        else:
            irq_num = exc_num - len(self.CORE_EXCEPTION)
            name = None
            cstarget = cast("CoreSightTarget", self.session.target)
            if cstarget.irq_table:
                name = cstarget.irq_table.get(irq_num)
            if name is not None:
                return "Interrupt[%s]" % name
            else:
                return "Interrupt %d" % irq_num

    def in_thread_mode_on_main_stack(self) -> bool:
        if not self._target_context:
            return False
<<<<<<< HEAD
        ipsr = self._target_context.read_core_register('ipsr')
        control = self._target_context.read_core_register('control')
        assert isinstance(ipsr, int)
        assert isinstance(control, int)
        return (ipsr == 0 and (control & CortexM.CONTROL_SPSEL) == 0)
=======
        return (self._target_context.read_core_register_raw('ipsr') == 0 and
                (self._target_context.read_core_register_raw('control') & CortexM.CONTROL_SPSEL) == 0)
>>>>>>> c684bdf3
<|MERGE_RESOLUTION|>--- conflicted
+++ resolved
@@ -1119,12 +1119,7 @@
         # points to an invalid address. Only do this if the core is actually halted, otherwise we
         # can't access XPSR.
         if self.get_state() == Target.State.HALTED:
-<<<<<<< HEAD
-            xpsr = self.read_core_register('xpsr')
-            assert isinstance(xpsr, int)
-=======
             xpsr = self.read_core_register_raw('xpsr')
->>>>>>> c684bdf3
             if xpsr & self.XPSR_THUMB == 0:
                 LOG.warning("T bit in XPSR is invalid; the vector table may be invalid or corrupt")
 
@@ -1646,13 +1641,5 @@
     def in_thread_mode_on_main_stack(self) -> bool:
         if not self._target_context:
             return False
-<<<<<<< HEAD
-        ipsr = self._target_context.read_core_register('ipsr')
-        control = self._target_context.read_core_register('control')
-        assert isinstance(ipsr, int)
-        assert isinstance(control, int)
-        return (ipsr == 0 and (control & CortexM.CONTROL_SPSEL) == 0)
-=======
         return (self._target_context.read_core_register_raw('ipsr') == 0 and
-                (self._target_context.read_core_register_raw('control') & CortexM.CONTROL_SPSEL) == 0)
->>>>>>> c684bdf3
+                (self._target_context.read_core_register_raw('control') & CortexM.CONTROL_SPSEL) == 0)