--- conflicted
+++ resolved
@@ -16,25 +16,17 @@
  limitations under the License.
 """
 
-<<<<<<< HEAD
 import sys
 import logging
 import traceback
 import argparse
+
 import pyOCD.board.mbed_board
+from pyOCD import __version__
 from pyOCD.gdbserver import GDBServer
 from pyOCD.board import MbedBoard
 from pyOCD.utility.cmdline import split_command_line
-=======
-import argparse
-import logging
-import traceback
-
-from pyOCD import __version__
-from pyOCD.gdbserver import GDBServer
-from pyOCD.board import MbedBoard
 import pyOCD.board.mbed_board
->>>>>>> 89831778
 
 LEVELS = {
     'debug': logging.DEBUG,
@@ -47,7 +39,6 @@
 supported_targets = pyOCD.target.TARGET.keys()
 debug_levels = LEVELS.keys()
 
-<<<<<<< HEAD
 class GDBServerTool(object):
     def __init__(self):
         self.args = None
@@ -178,62 +169,6 @@
 
         # Successful exit.
         return 0
-=======
-# Keep args in snyc with flash_tool.py when possible
-parser = argparse.ArgumentParser(description='PyOCD GDB Server')
-parser.add_argument('--version', action='version', version=__version__)
-parser.add_argument("-p", "--port", dest = "port_number", type=int, default = 3333, help = "Write the port number that GDB server will open.")
-parser.add_argument("-c", "--cmd-port", dest = "cmd_port", default = 4444, help = "Command port number. pyOCD doesn't open command port, but it's required to be compatible with OpenOCD and Eclipse.")
-parser.add_argument("-b", "--board", dest = "board_id", default = None, help="Connect to board by board id.  Use -l to list all connected boards.")
-parser.add_argument("-l", "--list", action = "store_true", dest = "list_all", default = False, help = "List all connected boards.")
-parser.add_argument("-d", "--debug", dest = "debug_level", choices = debug_levels, default = 'info', help = "Set the level of system logging output. Supported choices are: "+", ".join(debug_levels), metavar="LEVEL")
-parser.add_argument("-t", "--target", dest = "target_override", choices=supported_targets, default = None, help = "Override target to debug.  Supported targets are: "+", ".join(supported_targets), metavar="TARGET")
-parser.add_argument("-n", "--nobreak", dest = "break_at_hardfault", default = True, action="store_false", help = "Disable halt at hardfault handler." )
-parser.add_argument("-r", "--reset-break", dest = "break_on_reset", default = False, action="store_true", help = "Halt the target when reset." )
-parser.add_argument("-s", "--step-int", dest = "step_into_interrupt", default = False, action="store_true", help = "Allow single stepping to step into interrupts." )
-parser.add_argument("-f", "--frequency", dest = "frequency", default = 1000000, type=int, help = "Set the SWD clock frequency in Hz." )
-parser.add_argument("-o", "--persist", dest = "persist", default = False, action="store_true", help = "Keep GDB server running even after remote has detached.")
-parser.add_argument("-bh", "--soft-bkpt-as-hard", dest = "soft_bkpt_as_hard", default = False, action = "store_true", help = "Replace software breakpoints with hardware breakpoints.")
-group = parser.add_mutually_exclusive_group()
-group.add_argument("-ce", "--chip_erase", action="store_true",help="Use chip erase when programming.")
-group.add_argument("-se", "--sector_erase", action="store_true",help="Use sector erase when programming.")
-# -Currently "--unlock" does nothing since kinetis parts will automatically get unlocked
-parser.add_argument("-u", "--unlock", action="store_true", default=False, help="Unlock the device.")
-# reserved: "-a", "--address"
-# reserved: "-s", "--skip"
-parser.add_argument("-hp", "--hide_progress", action="store_true", help = "Don't display programming progress." )
-parser.add_argument("-fp", "--fast_program", action="store_true", help = "Use only the CRC of each page to determine if it already has the same data.")
-
-
-def get_chip_erase(args):
-    # Determine programming mode
-    chip_erase = None
-    if args.chip_erase:
-        chip_erase = True
-    elif args.sector_erase:
-        chip_erase = False
-    return chip_erase
-
-
-def get_gdb_server_settings(args):
-    # Set gdb server settings
-    return {
-        'break_at_hardfault' : args.break_at_hardfault,
-        'step_into_interrupt' : args.step_into_interrupt,
-        'break_on_reset' : args.break_on_reset,
-        'persist' : args.persist,
-        'soft_bkpt_as_hard' : args.soft_bkpt_as_hard,
-        'chip_erase': get_chip_erase(args),
-        'hide_programming_progress' : args.hide_progress,
-        'fast_program' : args.fast_program,
-    }
-
-
-def setup_logging(args):
-    level = LEVELS.get(args.debug_level, logging.NOTSET)
-    logging.basicConfig(level=level)
-
->>>>>>> 89831778
 
 def main():
     sys.exit(GDBServerTool().run())
